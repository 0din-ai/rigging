[tool.poetry]
name = "rigging"
version = "0.1.7"
description = "LLM Interaction Framework"
authors = ["Nick Landers <monoxgas@gmail.com>"]
license = "MIT"
repository = "https://github.com/dreadnode/rigging"
readme = "README.md"

[tool.poetry.dependencies]
python = "<3.13,>=3.10"
pydantic = "2.5.3"
pydantic-xml = "2.7.0"
loguru = "^0.7.2"
<<<<<<< HEAD
litellm = "1.27.8"
=======
litellm = "1.34.5"
>>>>>>> 26963846

[tool.poetry.group.dev.dependencies]
ipykernel = "^6.27.1"
mypy = "^1.8.0"
ruff = "^0.1.14"
pytest = "^8.0.0"

[build-system]
requires = ["poetry-core"]
build-backend = "poetry.core.masonry.api"

[tool.pytest.ini_options]
filterwarnings = ["ignore::DeprecationWarning"]

[tool.mypy]
plugins = "pydantic.mypy"
strict = true

[tool.ruff]
select = [
    "E",   # pycodestyle errors
    "W",   # pycodestyle warnings
    "F",   # pyflakes
    "I",   # isort
    "C",   # flake8-comprehensions
    "B",   # flake8-bugbear
    "UP",  # pyupgrade
    "NPY", # numpydoc
    "TCH", # typecheck
    "A",   # flake8-annotations
]
ignore = [
    "E501", # line too long, handled by black
    "B008", # do not perform function calls in argument defaults
    "C901", # too complex
    "W191", # indentation contains tabs
    "F722", # syntax error in forward annotation
]

exclude = [
    ".bzr",
    ".direnv",
    ".eggs",
    ".git",
    ".git-rewrite",
    ".hg",
    ".mypy_cache",
    ".nox",
    ".pants.d",
    ".pytype",
    ".ruff_cache",
    ".svn",
    ".tox",
    ".venv",
    "__pypackages__",
    "_build",
    "buck-out",
    "build",
    "dist",
    "node_modules",
    "venv",
]

line-length = 120
indent-width = 4
target-version = "py310"

[tool.ruff.lint]
fixable = ["ALL"]
unfixable = ["B"]

dummy-variable-rgx = "^(_+|(_+[a-zA-Z0-9_]*[a-zA-Z0-9]+?))$"

[tool.ruff.format]
quote-style = "double"
indent-style = "space"
skip-magic-trailing-comma = false
line-ending = "auto"<|MERGE_RESOLUTION|>--- conflicted
+++ resolved
@@ -12,11 +12,7 @@
 pydantic = "2.5.3"
 pydantic-xml = "2.7.0"
 loguru = "^0.7.2"
-<<<<<<< HEAD
-litellm = "1.27.8"
-=======
 litellm = "1.34.5"
->>>>>>> 26963846
 
 [tool.poetry.group.dev.dependencies]
 ipykernel = "^6.27.1"
