--- conflicted
+++ resolved
@@ -1284,12 +1284,7 @@
 
         Args:
             *types: The type or types of models to wait for.
-<<<<<<< HEAD
-            max_depth: The maximum depth to re-attempt parsing using recursive pipelines.
-            max_depth: The maximum depth to re-attempt parsing using recursive pipelines  (this is shared between all types).
-=======
             max_depth: The maximum depth to re-attempt parsing using recursive pipelines (this is shared between all types).
->>>>>>> 3dfb4640
             attempt_recovery: deprecated, recovery is always attempted.
             drop_dialog: deprecated, the full dialog is always returned.
             max_rounds: deprecated, use `max_depth` instead.
